#!/usr/bin/env python

import gzip
import dill as pickle
import datetime
import numpy as np
<<<<<<< HEAD

from analyze_model_run import make_chain_plots
=======
from plot_spamm_results import make_plots_from_pickle
>>>>>>> c382950b
from spamm.Spectrum import Spectrum
from spamm.Model import Model
from spamm.components.NuclearContinuumComponent import NuclearContinuumComponent
from spamm.components.HostGalaxyComponent import HostGalaxyComponent
from spamm.components.FeComponent import FeComponent
from spamm.components.BalmerContinuumCombined import BalmerCombined
from spamm.components.ReddeningLaw import Extinction

#-----------------------------------------------------------------------------#

def spamm_wlflux(components, wl, flux, flux_err=None,
                 n_walkers=30, n_iterations=500,
                 pname=None, comp_params=None):
    """
    Args:
        components (dictionary): A dictionary with at least one component to
            model, e.g. {"FE": True}. Accepted key values are:
                - PL
                - FE
                - HOST
                - BC
                - BpC
                - Calzetti_ext
                - SMC_ext
                - MW_ext
                - AGN_ext
                - LMC_ext
        wl (array-like): Wavelength of input data spectrum.
        flux (array-like): Flux of input data spectrum.
        flux_err (array-like): Error on flux measurement.
        n_walkers (int): Number of walkers, or chains, to use in emcee.
        n_iterations (int): Number of iterations for each walker/chain.
        pname (str): Name of output pickle file. If None, name will be
            determined based on current run time.
        comp_params : dictionary
            Contains the known values of component parameters, with keys
            defined in each of the individual run scripts (run_XX.py).
            If None, the actual values of parameters will not be plotted.
    """

    t1 = datetime.datetime.now()
    for c in ["PL", "FE", "HOST", "BC", "BpC", "Calzetti_ext", "SMC_ext", "MW_ext", "AGN_ext", "LMC_ext"]:
        if c not in components:
            components[c] = False

    if flux_err is None:
        flux_err = flux*0.05

    spectrum = Spectrum.from_array(flux, uncertainty=flux_err)
    spectrum.dispersion = wl#*units.angstrom
    spectrum.flux_error = flux_err

    if comp_params is None:
        comp_params = {}
    for k,v in zip(("wl", "flux", "err", "components"), (wl, flux, flux_err, components)):
        if k not in comp_params:
            comp_params[k] = v

    # ------------
    # Initialize model
    # ------------
    model = Model()
    model.print_parameters = False

    # -----------------
    # Initialize components
    # -----------------
    if components["PL"]:
        try:
            if comp_params["broken_pl"] is True:
                brokenPL = True
            else:
                brokenPL = False
        except:
            brokenPL = False
        finally:
            nuclear_comp = NuclearContinuumComponent(broken=brokenPL)
            model.components.append(nuclear_comp)
    if components["FE"]:
        fe_comp = FeComponent()
        model.components.append(fe_comp)
    if components["HOST"]:
        host_galaxy_comp = HostGalaxyComponent()
        model.components.append(host_galaxy_comp)
    if components["BC"] or components["BpC"]:
        balmer_comp = BalmerCombined(BalmerContinuum=components["BC"],
                                     BalmerPseudocContinuum=components["BpC"])
        model.components.append(balmer_comp)
    if components["Calzetti_ext"] or components["SMC_ext"] or components["MW_ext"] or components["AGN_ext"] or components["LMC_ext"]:
        ext_comp = Extinction(MW=MW_ext, AGN=AGN_ext, LMC=LMC_ext, SMC=SMC_ext, Calzetti=Calzetti_ext)
        model.components.append(ext_comp)

    model.data_spectrum = spectrum # add data

    # ------------
    # Run MCMC
    # ------------
    model.run_mcmc(n_walkers=n_walkers, n_iterations=n_iterations)
    print("Mean acceptance fraction: {0:.3f}".format(np.mean(model.sampler.acceptance_fraction)))

    # -------------
    # save chains & model
    # ------------
    p_data = {"model": model,
              "comp_params": comp_params}

    if pname is None:
        now = datetime.datetime.now()
        pname = "model_{0}.pickle.gz".format(now.strftime("%Y%m%d_%M%S"))
    with gzip.open(pname, "wb") as model_output:
        model_output.write(pickle.dumps(p_data))
        print("Saved pickle file {0}".format(pname))
    make_plots_from_pickle(pname)

    t2 = datetime.datetime.now()
    print("executed in {}".format(t2-t1))<|MERGE_RESOLUTION|>--- conflicted
+++ resolved
@@ -4,12 +4,8 @@
 import dill as pickle
 import datetime
 import numpy as np
-<<<<<<< HEAD
 
-from analyze_model_run import make_chain_plots
-=======
 from plot_spamm_results import make_plots_from_pickle
->>>>>>> c382950b
 from spamm.Spectrum import Spectrum
 from spamm.Model import Model
 from spamm.components.NuclearContinuumComponent import NuclearContinuumComponent
