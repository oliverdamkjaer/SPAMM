--- conflicted
+++ resolved
@@ -23,13 +23,10 @@
         self._flux_at_norm_wavelength = None
         super(Spectrum, self).__init__(data, wcs=wcs, *args, **kwargs)
         self.wavelengths = None
-<<<<<<< HEAD
         self.maskType = maskType
         self._mask = None
         self.maskFWHM_broad = mask_FWHM_broad #estimate of FWHM in broad lines
         self.maskFWHM_narrow = mask_FWHM_narrow #estimate of FWHM in narrow lines
-=======
->>>>>>> b9470d33
 
     @property
     def normalization_wavelength(self):
@@ -85,7 +82,6 @@
 #        self._flux = new_flux
         self._data = new_flux
         self._flux_at_norm_wavelength = None
-<<<<<<< HEAD
     
     @property
     def mask(self):
@@ -133,9 +129,4 @@
         if self.maskType == "Emission lines complete":
             return lineregions_complete
         if self.maskType == "Emission lines reduced":
-            return lineregions_reduced
-=======
-        
-	
-    
->>>>>>> b9470d33
+            return lineregions_reduced